--- conflicted
+++ resolved
@@ -19,20 +19,13 @@
 bin/*
 
 build/*
-<<<<<<< HEAD
 
-=======
 out
 docs
 testWallet*
->>>>>>> 38b6b20f
 cupboard_under_the_stairs/*
 dbTest.json*
 dbRinkeby.json*
 dbMainNet.json*
-<<<<<<< HEAD
-testWallet*
-=======
 test.json
-none.json
->>>>>>> 38b6b20f
+none.json