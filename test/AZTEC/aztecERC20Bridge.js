--- conflicted
+++ resolved
@@ -36,23 +36,13 @@
     const fakeNetworkId = 100;
     const tokensTransferred = new BN(100000);
 
-<<<<<<< HEAD
-        aztecToken = await AZTECERC20Bridge.new(t2, token.address, 100000, fakeNetworkId, {
-            from: accounts[0],
-            gas: 5000000,
-        });
-        scalingFactor = await aztecToken.scalingFactor();
-        const receipt = await web3.eth.getTransactionReceipt(aztecToken.transactionHash);
-        console.log('gas spent creating contract = ', receipt.gasUsed);
-=======
+
   describe('success states', () => {
         before(async () => {
             token = await ERC20Mintable.new();
             aztec = await AZTEC.new(accounts[0]);
             AZTECERC20Bridge.link('AZTECInterface', aztec.address);
->>>>>>> 89298875
-
-            aztecToken = await AZTECERC20Bridge.new(t2, token.address, {
+            aztecToken = await AZTECERC20Bridge.new(t2, token.address, 100000, fakeNetworkId, {
                 from: accounts[0],
                 gas: 5000000,
             });
@@ -60,31 +50,6 @@
             const receipt = await web3.eth.getTransactionReceipt(aztecToken.transactionHash);
             console.log('gas spent creating contract = ', receipt.gasUsed);
 
-<<<<<<< HEAD
-    it('AZTECERC20Bridge.sol contract has correct domain hash and public key', async () => {
-        const storage = await Promise.all(Array.from({ length: 5 }, (v, i) => web3.eth.getStorageAt(aztecToken.address, i)));
-        expect(t2[0]).to.equal(storage[0]);
-        expect(t2[1]).to.equal(storage[1]);
-        expect(t2[2]).to.equal(storage[2]);
-        expect(t2[3]).to.equal(storage[3]);
-        const domainTypes = {
-            EIP712Domain: [
-                { name: 'name', type: 'string' },
-                { name: 'version', type: 'string' },
-                { name: 'chainId', type: 'uint256' },
-                { name: 'verifyingContract', type: 'address' },
-            ],
-        };
-        const message = sign.generateAZTECDomainParams(aztecToken.address, fakeNetworkId);
-        const domainHash = sha3(`0x${eip712.encodeMessageData(domainTypes, 'EIP712Domain', message)}`);
-        expect(domainHash).to.equal(storage[4]);
-    });
-
-    it('successfully blinds 100000 tokens into 5 zero-knowledge notes', async () => {
-        const { commitments, m } = await aztecProof.constructModifiedCommitmentSet({
-            kIn: [],
-            kOut: [9000, 11000, 10000, 13000, 57000],
-=======
             aztecAccounts = accounts.map(() => ecdsa.generateKeyPair());
             await Promise.all(accounts.map(account => token.mint(
                 account,
@@ -96,7 +61,25 @@
                 scalingFactor.mul(tokensTransferred),
                 { from: account, gas: 5000000 }
             ))); // approving tokens
->>>>>>> 89298875
+        });
+
+       it('AZTECERC20Bridge.sol contract has correct domain hash and public key', async () => {
+            const storage = await Promise.all(Array.from({ length: 5 }, (v, i) => web3.eth.getStorageAt(aztecToken.address, i)));
+            expect(t2[0]).to.equal(storage[0]);
+            expect(t2[1]).to.equal(storage[1]);
+            expect(t2[2]).to.equal(storage[2]);
+            expect(t2[3]).to.equal(storage[3]);
+            const domainTypes = {
+                EIP712Domain: [
+                    { name: 'name', type: 'string' },
+                    { name: 'version', type: 'string' },
+                    { name: 'chainId', type: 'uint256' },
+                    { name: 'verifyingContract', type: 'address' },
+                ],
+            };
+            const message = sign.generateAZTECDomainParams(aztecToken.address, fakeNetworkId);
+            const domainHash = sha3(`0x${eip712.encodeMessageData(domainTypes, 'EIP712Domain', message)}`);
+            expect(domainHash).to.equal(storage[4]);
         });
 
         it('successfully blinds 100,000 tokens into 5 zero-knowledge notes', async () => {
@@ -115,17 +98,6 @@
             expect(balance.eq(scalingFactor.mul(tokensTransferred))).to.equal(true);
             console.log('gas spent = ', result.receipt.gasUsed);
         });
-<<<<<<< HEAD
-        phaseTwoCommitments = outputCommitments;
-        const commitments = [initialCommitments[2], initialCommitments[3], ...outputCommitments];
-        const m = 2;
-        const { proofData, challenge } = aztecProof.constructJoinSplit(commitments, m, accounts[0], 0);
-        const signatures = [
-            sign.signNote(proofData[0], challenge, accounts[0], aztecToken.address, aztecAccounts[2].privateKey, fakeNetworkId),
-            sign.signNote(proofData[1], challenge, accounts[0], aztecToken.address, aztecAccounts[3].privateKey, fakeNetworkId),
-        ].map(r => r.signature);
-=======
->>>>>>> 89298875
 
         it('succesfully enacts a join split transaction, splitting a 10000, 13000 notes into a 3000, 20000 notes', async () => {
             const { commitments: outputCommitments } = await aztecProof.constructModifiedCommitmentSet({
@@ -137,46 +109,23 @@
             const m = 2;
             const { proofData, challenge } = aztecProof.constructJoinSplit(commitments, m, accounts[0], 0);
             const signatures = [
-                sign.signNote(proofData[0], challenge, accounts[0], aztecToken.address, aztecAccounts[2].privateKey),
-                sign.signNote(proofData[1], challenge, accounts[0], aztecToken.address, aztecAccounts[3].privateKey),
+                sign.signNote(proofData[0], challenge, accounts[0], aztecToken.address, aztecAccounts[2].privateKey, fakeNetworkId),
+                sign.signNote(proofData[1], challenge, accounts[0], aztecToken.address, aztecAccounts[3].privateKey, fakeNetworkId),
             ];
             const outputOwners = [aztecAccounts[0].address, aztecAccounts[2].address];
             const result = await aztecToken.confidentialTransaction(proofData, m, challenge, signatures, outputOwners, '0x');
             console.log('gas spent = ', result.receipt.gasUsed);
         });
 
-<<<<<<< HEAD
-    it('succesfully enacts a join split transaction, redeeming 11999 tokens', async () => {
-        const { commitments: outputCommitments } = await aztecProof.constructModifiedCommitmentSet({ kIn: [], kOut: [1] });
-        const commitments = [initialCommitments[0], phaseTwoCommitments[0], ...outputCommitments];
-        const m = 2;
-        const { proofData, challenge } = aztecProof.constructJoinSplit(commitments, m, accounts[3], 11999);
-        const signatures = [
-            sign.signNote(proofData[0], challenge, accounts[3], aztecToken.address, aztecAccounts[0].privateKey, fakeNetworkId),
-            sign.signNote(proofData[1], challenge, accounts[3], aztecToken.address, aztecAccounts[0].privateKey, fakeNetworkId),
-        ].map(result => result.signature);
-        const result = await aztecToken.confidentialTransfer(
-            proofData,
-            m,
-            challenge,
-            signatures,
-            [aztecAccounts[0].address],
-            '0x',
-            { from: accounts[3], gas: 5000000 }
-        );
-        const userBalance = await token.balanceOf(accounts[3]);
-        const contractBalance = await token.balanceOf(aztecToken.address);
-        const balance = 100000 - 11999;
-=======
-        it('succesfully enacts a join split transact9ion, redeeming 11999 tokens', async () => {
+        it('succesfully enacts a join split transaction, redeeming 11999 tokens', async () => {
             const { commitments: outputCommitments } = await aztecProof.constructModifiedCommitmentSet({ kIn: [], kOut: [1] });
             const commitments = [initialCommitments[0], phaseTwoCommitments[0], ...outputCommitments];
             const m = 2;
             const kPublic = 11999;
             const { proofData, challenge } = aztecProof.constructJoinSplit(commitments, m, accounts[3], kPublic);
             const signatures = [
-                sign.signNote(proofData[0], challenge, accounts[3], aztecToken.address, aztecAccounts[0].privateKey),
-                sign.signNote(proofData[1], challenge, accounts[3], aztecToken.address, aztecAccounts[0].privateKey),
+                sign.signNote(proofData[0], challenge, accounts[3], aztecToken.address, aztecAccounts[0].privateKey, fakeNetworkId),
+                sign.signNote(proofData[1], challenge, accounts[3], aztecToken.address, aztecAccounts[0].privateKey, fakeNetworkId),
             ].map(result => result.signature);
             const result = await aztecToken.confidentialTransaction(
                 proofData,
@@ -190,7 +139,6 @@
             const userBalance = await token.balanceOf(accounts[3]);
             const contractBalance = await token.balanceOf(aztecToken.address);
             const balance = 100000 - 11999;
->>>>>>> 89298875
 
             expect(
                 userBalance
