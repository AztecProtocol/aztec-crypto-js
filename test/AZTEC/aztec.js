/* global artifacts, expect, contract, beforeEach, it:true */
const BN = require('bn.js');
const { padLeft, sha3 } = require('web3-utils');
const crypto = require('crypto');

const AZTEC = artifacts.require('./contracts/AZTEC/AZTEC');
const AZTECInterface = artifacts.require('./contracts/AZTEC/AZTECInterface');
const exceptions = require('../exceptions');

const aztecProof = require('../../zk-crypto-js/proof/proof');
<<<<<<< HEAD
const aztecFakeProof = require('../../zk-crypto-js/proof/fakeProof/fakeProof'); // Proofs constructed using a fake setup key

const {
    t2Formatted,
    GROUP_MODULUS,
    FIELD_MODULUS,
} = require('../../zk-crypto-js/params');
const { toBytes32 } = require('../../zk-crypto-js/utils/utils');
=======
const { t2, GROUP_MODULUS } = require('../../zk-crypto-js/params');
const exceptions = require('../exceptions');
>>>>>>> 38b6b20f

AZTEC.abi = AZTECInterface.abi;

contract('AZTEC', (accounts) => {
    let aztec;
    // Creating a collection of tests that should pass
    describe('success states', () => {
        beforeEach(async () => {
            aztec = await AZTEC.new(accounts[0]);
        });

<<<<<<< HEAD
        /*
        General structure of the success state unit tests:
        1) Construct the commitments from a selection of k_in and k_out (input and output values)
        2) Generate the proofData and random challenge. Proof data contains notes, and each note contains 6 pieces of information:
            a) gamma_x
            b) gamma_y
            c) sigma_x
            d) sigma_y
            e) k^bar
            f) a^bar
            Note: a), b), c) and d) are the Pedersen commitment data
            Note: Syntax to access proof data for one note: proofData[]. Syntax to access gamma_x for a particular note: proofData[][0]
        3) Validate that these result in a successfull join-split transaction
        4) Calculate the gas used in validating this join-split transaction
        */

        it('succesfully validates an AZTEC JOIN-SPLIT zero-knowledge proof', async () => {
            const {
                commitments,
                m,
            } = await aztecProof.constructModifiedCommitmentSet({
                kIn: [11, 22],
                kOut: [5, 28],
            });

            const {
                proofData,
                challenge,
            } = aztecProof.constructJoinSplit(commitments, m, accounts[0], 0);
            const result = await aztec.validateJoinSplit(proofData, m, challenge, t2Formatted, {
                from: accounts[0],
                gas: 4000000,
            });
            const gasUsed = await aztec.validateJoinSplit.estimateGas(proofData, m, challenge, t2Formatted, {
                from: accounts[0],
                gas: 4000000,
            });

            console.log('gas used = ', gasUsed);
            expect(result).to.equal(true);
        });

        it('validates proof where kPublic > 0 and kPublic < GROUP_MODULUS/2', async () => { 
            const kPublic = 101;
            const {
                commitments,
                m,
            } = await aztecProof.constructModifiedCommitmentSet({
                kIn: [113, 2212],
                kOut: [2222, 2],
            });
            const {
                proofData,
                challenge,
            } = aztecProof.constructJoinSplit(commitments, m, accounts[0], kPublic);
            const result = await aztec.validateJoinSplit(proofData, m, challenge, t2Formatted, {
                from: accounts[0],
                gas: 4000000,
            });
            const gasUsed = await aztec.validateJoinSplit.estimateGas(proofData, m, challenge, t2Formatted, {
                from: accounts[0],
                gas: 4000000,
            });

            console.log('gas used = ', gasUsed);
            expect(result).to.equal(true);
=======
    it('succesfully validates an AZTEC JOIN-SPLIT zero-knowledge proof', async () => {
        const { commitments, m } = await aztecProof.constructModifiedCommitmentSet({ kIn: [11, 22], kOut: [5, 28] });
        const { proofData, challenge } = aztecProof.constructJoinSplit(commitments, m, accounts[0], 0);
        const result = await aztec.validateJoinSplit(proofData, m, challenge, t2, {
            from: accounts[0],
            gas: 4000000,
        });
        const gasUsed = await aztec.validateJoinSplit.estimateGas(proofData, m, challenge, t2, {
            from: accounts[0],
            gas: 4000000,
>>>>>>> 38b6b20f
        });

        it('validates proof where kPublic > GROUP_MODULUS/2', async () => {
            let kPublic = 523; 
            kPublic = GROUP_MODULUS.sub(new BN(kPublic));
            const {
                commitments,
                m,
            } = await aztecProof.constructModifiedCommitmentSet({
                kIn: [2513, 800, 100],
                kOut: [3936],
            });
            const {
                proofData,
                challenge,
            } = aztecProof.constructJoinSplit(commitments, m, accounts[0], kPublic);
            const result = await aztec.validateJoinSplit(proofData, m, challenge, t2Formatted, {
                from: accounts[0],
                gas: 4000000,
            });
            const gasUsed = await aztec.validateJoinSplit.estimateGas(proofData, m, challenge, t2Formatted, {
                from: accounts[0],
                gas: 4000000,
            });

<<<<<<< HEAD
            console.log('gas used = ', gasUsed);
            expect(result).to.equal(true);
        });

        it('validates that large numbers of input/output notes work', async () => {
            let kPublic = 0;
            kPublic = GROUP_MODULUS.sub(new BN(kPublic));
            const {
                commitments,
                m,
            } = await aztecProof.constructModifiedCommitmentSet({
                kIn: [200, 50, 400, 250, 600],
                kOut: [350, 150, 700, 150, 150],
            });
            const {
                proofData,
                challenge,
            } = aztecProof.constructJoinSplit(commitments, m, accounts[0], kPublic);
            const result = await aztec.validateJoinSplit(proofData, m, challenge, t2Formatted, {
                from: accounts[0],
                gas: 4000000,
            });
            const gasUsed = await aztec.validateJoinSplit.estimateGas(proofData, m, challenge, t2Formatted, {
                from: accounts[0],
                gas: 4000000,
            });

            console.log('gas used = ', gasUsed);
            expect(result).to.equal(true);
=======
    it('validates proof where kPublic > 0 and kPublic < n/2', async () => {
        const kPublic = 101;
        const { commitments, m } = await aztecProof.constructModifiedCommitmentSet({ kIn: [113, 2212], kOut: [2222, 2] });
        const { proofData, challenge } = aztecProof.constructJoinSplit(commitments, m, accounts[0], kPublic);
        const result = await aztec.validateJoinSplit(proofData, m, challenge, t2, {
            from: accounts[0],
            gas: 4000000,
        });
        const gasUsed = await aztec.validateJoinSplit.estimateGas(proofData, m, challenge, t2, {
            from: accounts[0],
            gas: 4000000,
>>>>>>> 38b6b20f
        });

        it('validate that zero quantity of input notes works', async () => {
            let kPublic = 33;

            kPublic = GROUP_MODULUS.sub(new BN(kPublic)); 
            const {
                commitments,
                m,
            } = await aztecProof.constructModifiedCommitmentSet({
                kIn: [],
                kOut: [5, 28],
            });
            const {
                proofData,
                challenge,
            } = aztecProof.constructJoinSplit(commitments, m, accounts[0], kPublic);
            const result = await aztec.validateJoinSplit(proofData, m, challenge, t2Formatted, {
                from: accounts[0],
                gas: 4000000,
            });
            const gasUsed = await aztec.validateJoinSplit.estimateGas(proofData, m, challenge, t2Formatted, {
                from: accounts[0],
                gas: 4000000,
            });

            console.log('gas used = ', gasUsed);
            expect(result).to.equal(true);
        });

        it('validate that zero quantity of output notes works', async () => {
            let kPublic = 33; 

            const {
                commitments,
                m,
            } = await aztecProof.constructModifiedCommitmentSet({
                kIn: [5, 28],
                kOut: [0],
            });
            const {
                proofData,
                challenge,
            } = aztecProof.constructJoinSplit(commitments, m, accounts[0], kPublic);
            const result = await aztec.validateJoinSplit(proofData, m, challenge, t2Formatted, {
                from: accounts[0],
                gas: 4000000,
            });
            const gasUsed = await aztec.validateJoinSplit.estimateGas(proofData, m, challenge, t2Formatted, {
                from: accounts[0],
                gas: 4000000,
            });

            console.log('gas used = ', gasUsed);
            expect(result).to.equal(true);
        });

        it('validate that notes of zero value work', async () => {
            let kPublic = 0; 

            const {
                commitments,
                m,
            } = await aztecProof.constructModifiedCommitmentSet({
                kIn: [5, 28, 0],
                kOut: [5, 0, 28],
            });
            const {
                proofData,
                challenge,
            } = aztecProof.constructJoinSplit(commitments, m, accounts[0], kPublic);
            const result = await aztec.validateJoinSplit(proofData, m, challenge, t2Formatted, {
                from: accounts[0],
                gas: 4000000,
            });
            const gasUsed = await aztec.validateJoinSplit.estimateGas(proofData, m, challenge, t2Formatted, {
                from: accounts[0],
                gas: 4000000,
            });

            console.log('gas used = ', gasUsed);
            expect(result).to.equal(true);
        });
        
        it('validate that zero quantity of output notes works', async () => {
            let kPublic = 33;

            const {
                commitments,
                m,
            } = await aztecProof.constructModifiedCommitmentSet({
                kIn: [5, 28],
                kOut: [],
            });
            const {
                proofData,
                challenge,
            } = aztecProof.constructJoinSplit(commitments, m, accounts[0], kPublic);
            const result = await aztec.validateJoinSplit(proofData, m, challenge, t2Formatted, {
                from: accounts[0],
                gas: 4000000,
            });
            const gasUsed = await aztec.validateJoinSplit.estimateGas(proofData, m, challenge, t2Formatted, {
                from: accounts[0],
                gas: 4000000,
            });

            console.log('gas used = ', gasUsed);
            expect(result).to.equal(true);
        });      
    });

<<<<<<< HEAD
    describe('failure states', () => {
        beforeEach(async () => {
            aztec = await AZTEC.new(accounts[0]);
        });

        it('validates failure when using a fake challenge', async () => {
            const {
                commitments,
                m,
            } = await aztecProof.constructModifiedCommitmentSet({
                kIn: [11, 22],
                kOut: [5, 28],
            });

            const {
                proofData,
            } = aztecProof.constructJoinSplit(commitments, m, accounts[0], 0);
            const fakeChallenge = new BN(crypto.randomBytes(32), 16).umod(GROUP_MODULUS).toString(10);

            exceptions.catchRevert(aztec.validateJoinSplit(proofData, m, fakeChallenge, t2Formatted, {
                from: accounts[0],
                gas: 4000000,
            }));
=======
    it('validates proof where kPublic > n/2', async () => {
        let kPublic = 523;
        kPublic = GROUP_MODULUS.sub(new BN(kPublic));
        const { commitments, m } = await aztecProof.constructModifiedCommitmentSet({ kIn: [2513, 800, 100], kOut: [3936] });
        const { proofData, challenge } = aztecProof.constructJoinSplit(commitments, m, accounts[0], kPublic);
        const result = await aztec.validateJoinSplit(proofData, m, challenge, t2, {
            from: accounts[0],
            gas: 4000000,
        });
        const gasUsed = await aztec.validateJoinSplit.estimateGas(proofData, m, challenge, t2, {
            from: accounts[0],
            gas: 4000000,
>>>>>>> 38b6b20f
        });

        it('validates failure for random proof data', async () => {
            const {
                commitments,
                m,
            } = await aztecProof.constructModifiedCommitmentSet({
                kIn: [11, 22],
                kOut: [5, 28],
            });

            const {
                proofData,
                challenge,
            } = aztecProof.constructJoinSplit(commitments, m, accounts[0], 0);
            const fakeProofData = new Array(4).map(() => new Array(6).map(() => toBytes32.randomBytes32()));
            exceptions.catchRevert(aztec.validateJoinSplit(fakeProofData, m, challenge, t2Formatted, {
                from: accounts[0],
                gas: 4000000,
            }));
        });

        it('validate failure for zero input note value', async () => {
            const {
                commitments,
                m,
            } = await aztecProof.constructModifiedCommitmentSet({
                kIn: [0, 0],
                kOut: [5, 28],
            });

            const {
                proofData,
                challenge,
            } = aztecProof.constructJoinSplit(commitments, m, accounts[0], 0);

            exceptions.catchRevert(aztec.validateJoinSplit(proofData, m, challenge, t2Formatted, {
                from: accounts[0],
                gas: 4000000,
            }));
        });
    
        it('validate failure for zero ouput note value', async () => {
            const {
                commitments,
                m,
            } = await aztecProof.constructModifiedCommitmentSet({
                kIn: [11, 22],
                kOut: [0, 0],
            });

            const {
                proofData,
                challenge,
            } = aztecProof.constructJoinSplit(commitments, m, accounts[0], 0);

            exceptions.catchRevert(aztec.validateJoinSplit(proofData, m, challenge, t2Formatted, {
                from: accounts[0],
                gas: 4000000,
            }));
        });

        it('validate failure when using a fake trusted setup key', async () => {
            const {
                commitments,
                m,
            } = await aztecFakeProof.constructModifiedCommitmentSet({
                kIn: [11, 22],
                kOut: [5, 28],
            });

            const {
                proofData,
                challenge,
            } = aztecProof.constructJoinSplit(commitments, m, accounts[0], 0);

            exceptions.catchRevert(aztec.validateJoinSplit(proofData, m, challenge, t2Formatted, {
                from: accounts[0],
                gas: 4000000,
            }));
        });
    });

    it('validates that points are on curve', async () => {
        const zeroes = `${padLeft('0', 64)}`;
        const noteString = `${zeroes}${zeroes}${zeroes}${zeroes}${zeroes}${zeroes}`;
        const challengeString = `0x${padLeft(accounts[0].slice(2), 64)}${padLeft('132', 64)}${padLeft('1', 64)}${noteString}`;
        const challenge = sha3(challengeString, 'hex');
        const m = 1;
        const proofData = [[`0x${padLeft('132', 64)}`, '0x0', '0x0', '0x0', '0x0', '0x0']];

        await exceptions.catchRevert(aztec.validateJoinSplit(proofData, m, challenge, t2, {
            from: accounts[0],
            gas: 4000000,
        }));
    });
});<|MERGE_RESOLUTION|>--- conflicted
+++ resolved
@@ -8,7 +8,6 @@
 const exceptions = require('../exceptions');
 
 const aztecProof = require('../../zk-crypto-js/proof/proof');
-<<<<<<< HEAD
 const aztecFakeProof = require('../../zk-crypto-js/proof/fakeProof/fakeProof'); // Proofs constructed using a fake setup key
 
 const {
@@ -17,10 +16,6 @@
     FIELD_MODULUS,
 } = require('../../zk-crypto-js/params');
 const { toBytes32 } = require('../../zk-crypto-js/utils/utils');
-=======
-const { t2, GROUP_MODULUS } = require('../../zk-crypto-js/params');
-const exceptions = require('../exceptions');
->>>>>>> 38b6b20f
 
 AZTEC.abi = AZTECInterface.abi;
 
@@ -32,8 +27,7 @@
             aztec = await AZTEC.new(accounts[0]);
         });
 
-<<<<<<< HEAD
-        /*
+      /*
         General structure of the success state unit tests:
         1) Construct the commitments from a selection of k_in and k_out (input and output values)
         2) Generate the proofData and random challenge. Proof data contains notes, and each note contains 6 pieces of information:
@@ -99,18 +93,6 @@
 
             console.log('gas used = ', gasUsed);
             expect(result).to.equal(true);
-=======
-    it('succesfully validates an AZTEC JOIN-SPLIT zero-knowledge proof', async () => {
-        const { commitments, m } = await aztecProof.constructModifiedCommitmentSet({ kIn: [11, 22], kOut: [5, 28] });
-        const { proofData, challenge } = aztecProof.constructJoinSplit(commitments, m, accounts[0], 0);
-        const result = await aztec.validateJoinSplit(proofData, m, challenge, t2, {
-            from: accounts[0],
-            gas: 4000000,
-        });
-        const gasUsed = await aztec.validateJoinSplit.estimateGas(proofData, m, challenge, t2, {
-            from: accounts[0],
-            gas: 4000000,
->>>>>>> 38b6b20f
         });
 
         it('validates proof where kPublic > GROUP_MODULUS/2', async () => {
@@ -135,8 +117,6 @@
                 from: accounts[0],
                 gas: 4000000,
             });
-
-<<<<<<< HEAD
             console.log('gas used = ', gasUsed);
             expect(result).to.equal(true);
         });
@@ -166,19 +146,6 @@
 
             console.log('gas used = ', gasUsed);
             expect(result).to.equal(true);
-=======
-    it('validates proof where kPublic > 0 and kPublic < n/2', async () => {
-        const kPublic = 101;
-        const { commitments, m } = await aztecProof.constructModifiedCommitmentSet({ kIn: [113, 2212], kOut: [2222, 2] });
-        const { proofData, challenge } = aztecProof.constructJoinSplit(commitments, m, accounts[0], kPublic);
-        const result = await aztec.validateJoinSplit(proofData, m, challenge, t2, {
-            from: accounts[0],
-            gas: 4000000,
-        });
-        const gasUsed = await aztec.validateJoinSplit.estimateGas(proofData, m, challenge, t2, {
-            from: accounts[0],
-            gas: 4000000,
->>>>>>> 38b6b20f
         });
 
         it('validate that zero quantity of input notes works', async () => {
@@ -291,7 +258,6 @@
         });      
     });
 
-<<<<<<< HEAD
     describe('failure states', () => {
         beforeEach(async () => {
             aztec = await AZTEC.new(accounts[0]);
@@ -315,20 +281,6 @@
                 from: accounts[0],
                 gas: 4000000,
             }));
-=======
-    it('validates proof where kPublic > n/2', async () => {
-        let kPublic = 523;
-        kPublic = GROUP_MODULUS.sub(new BN(kPublic));
-        const { commitments, m } = await aztecProof.constructModifiedCommitmentSet({ kIn: [2513, 800, 100], kOut: [3936] });
-        const { proofData, challenge } = aztecProof.constructJoinSplit(commitments, m, accounts[0], kPublic);
-        const result = await aztec.validateJoinSplit(proofData, m, challenge, t2, {
-            from: accounts[0],
-            gas: 4000000,
-        });
-        const gasUsed = await aztec.validateJoinSplit.estimateGas(proofData, m, challenge, t2, {
-            from: accounts[0],
-            gas: 4000000,
->>>>>>> 38b6b20f
         });
 
         it('validates failure for random proof data', async () => {
