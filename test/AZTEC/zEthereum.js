/* global artifacts, expect, contract, beforeEach, web3, it:true */
/* eslint-disable no-console */
const BN = require('bn.js');
const web3Utils = require('web3-utils');

const { getWeb3 } = require('../helpers');

const AZTEC = artifacts.require('./contracts/AZTEC/AZTEC');
const AZTECInterface = artifacts.require('./contracts/AZTEC/AZTECInterface');
const ZEthereum = artifacts.require('./contracts/AZTEC/ZEthereum');

const aztecProof = require('../../zk-crypto-js/proof/proof');
const ecdsa = require('../../zk-crypto-js/secp256k1/ecdsa');
const sign = require('../../zk-crypto-js/utils/sign');

const { t2Formatted, GROUP_MODULUS } = require('../../zk-crypto-js/params');

// Step 1: make a token contract
// Step 2: make an aztec token contract
// Step 3: assign tokens from the token contract
// Step 4: blind tokens into note form
// Step 5: issue a join split transaction of confidential notes
// Step 6: redeem tokens from confidential form

const web3 = getWeb3();
const zEthereumToEthereum = new BN('10000000000000000', 10);

AZTEC.abi = AZTECInterface.abi;
contract.only('ZEthereum Tests', (accounts) => {
    let aztec;
    let zEthereum;
    let aztecAccounts = [];
    let initialCommitments;
    let phaseTwoCommitments;
    before(async () => {
        aztec = await AZTEC.new(accounts[0]);
        ZEthereum.link('AZTECInterface', aztec.address);

        zEthereum = await ZEthereum.new(t2Formatted, {
            from: accounts[0],
            gas: 5000000,
        });

        const receipt = await web3.eth.getTransactionReceipt(zEthereum.transactionHash);
        console.log('gas spent creating contract = ', receipt.gasUsed);

        aztecAccounts = accounts.map(() => ecdsa.generateKeyPair());
    });

    it('successfully blinds 10 ethereum into 5 zero-knowledge notes', async () => {
        const initialBalance = new BN(await web3.eth.getBalance(accounts[0]));
        const { commitments, m } = await aztecProof.constructModifiedCommitmentSet({ kIn: [], kOut: [90, 110, 100, 130, 570] });
        initialCommitments = commitments;
        const kPublic = GROUP_MODULUS.sub(new BN(1000));
        const { proofData, challenge } = aztecProof.constructJoinSplit(commitments, m, accounts[0], kPublic);
        const outputOwners = aztecAccounts.slice(0, 5).map(account => account.address);
<<<<<<< HEAD
        const result = await zEthereum.confidentialTransfer(proofData, m, challenge, [], outputOwners, '0x', {
=======
        const transactionData = web3.eth.abi.encodeParameters(
            ['bytes32[6][]', 'uint', 'uint', 'bytes32[3][]'],
            [proofData, m, challenge, []]
        );

        const result = await zEthereum.confidentialTransaction(transactionData, outputOwners, '0x', {
>>>>>>> 78a4a55a
            from: accounts[0],
            gas: 5400000,
            value: new BN(1000).mul(zEthereumToEthereum),
        });
        const { gasPrice } = await web3.eth.getTransaction(result.tx);

        const weiSpent = new BN(result.receipt.gasUsed, 10).mul(new BN(gasPrice));

        const finalBalance = new BN(await web3.eth.getBalance(accounts[0]));

        const balanceDifference = initialBalance.sub(finalBalance).sub(weiSpent);

        expect(balanceDifference.eq(new BN(web3Utils.toWei('10', 'ether')))).to.equal(true);

        console.log('gas spent = ', result.receipt.gasUsed);
    });

    it('succesfully enacts a join split transaction, splitting a 100, 130 notes into a 30, 200 notes', async () => {
        const { commitments: outputCommitments } = await aztecProof.constructModifiedCommitmentSet({
            kIn: [],
            kOut: [30, 200],
        });
        phaseTwoCommitments = outputCommitments;
        const commitments = [initialCommitments[2], initialCommitments[3], ...outputCommitments];
        const m = 2;
        const { proofData, challenge } = aztecProof.constructJoinSplit(commitments, m, accounts[0], 0);
        const signatures = [
            sign.signNote(proofData[0], challenge, accounts[0], zEthereum.address, aztecAccounts[2].privateKey),
            sign.signNote(proofData[1], challenge, accounts[0], zEthereum.address, aztecAccounts[3].privateKey),
        ].map(r => r.signature);

        const outputOwners = [aztecAccounts[0].address, aztecAccounts[2].address];
<<<<<<< HEAD
        const result = await zEthereum.confidentialTransfer(proofData, m, challenge, signatures, outputOwners, '0x');
=======
        const transactionData = web3.eth.abi.encodeParameters(
            ['bytes32[6][]', 'uint', 'uint', 'bytes32[3][]'],
            [proofData, m, challenge, signatures]
        );
        const result = await zEthereum.confidentialTransaction(transactionData, outputOwners, '0x');
>>>>>>> 78a4a55a
        console.log('gas spent = ', result.receipt.gasUsed);
    });


    it('succesfully enacts a join split transaction, redeeming 119 tokens', async () => {
        const initialBalance = new BN(await web3.eth.getBalance(accounts[3]));
        const { commitments: outputCommitments } = await aztecProof.constructModifiedCommitmentSet({ kIn: [], kOut: [1] });
        const commitments = [initialCommitments[0], phaseTwoCommitments[0], ...outputCommitments];
        const m = 2;
        const { proofData, challenge } = aztecProof.constructJoinSplit(commitments, m, accounts[3], 119);
        const signatures = [
            sign.signNote(proofData[0], challenge, accounts[3], zEthereum.address, aztecAccounts[0].privateKey),
            sign.signNote(proofData[1], challenge, accounts[3], zEthereum.address, aztecAccounts[0].privateKey),
        ].map(r => r.signature);
        const outputOwners = [aztecAccounts[0].address];
<<<<<<< HEAD
        const result = await zEthereum.confidentialTransfer(proofData, m, challenge, signatures, outputOwners, '0x', {
=======
        const transactionData = web3.eth.abi.encodeParameters(
            ['bytes32[6][]', 'uint', 'uint', 'bytes32[3][]'],
            [proofData, m, challenge, signatures]
        );
        const result = await zEthereum.confidentialTransaction(transactionData, outputOwners, '0x', {
>>>>>>> 78a4a55a
            from: accounts[3],
            gas: 5000000,
        });

        const { gasPrice } = await web3.eth.getTransaction(result.tx);
        const weiSpent = new BN(result.receipt.gasUsed, 10).mul(new BN(gasPrice));
        const finalBalance = new BN(await web3.eth.getBalance(accounts[3]));
        const balanceDifference = finalBalance.sub(initialBalance.sub(weiSpent));

        expect(balanceDifference.eq(new BN(web3Utils.toWei('1.19', 'ether')))).to.equal(true);
        console.log('gas spent = ', result.receipt.gasUsed);
    });
});<|MERGE_RESOLUTION|>--- conflicted
+++ resolved
@@ -54,16 +54,12 @@
         const kPublic = GROUP_MODULUS.sub(new BN(1000));
         const { proofData, challenge } = aztecProof.constructJoinSplit(commitments, m, accounts[0], kPublic);
         const outputOwners = aztecAccounts.slice(0, 5).map(account => account.address);
-<<<<<<< HEAD
-        const result = await zEthereum.confidentialTransfer(proofData, m, challenge, [], outputOwners, '0x', {
-=======
+        // const result = await zEthereum.confidentialTransfer(proofData, m, challenge, [], outputOwners, '0x', {
         const transactionData = web3.eth.abi.encodeParameters(
             ['bytes32[6][]', 'uint', 'uint', 'bytes32[3][]'],
             [proofData, m, challenge, []]
         );
-
         const result = await zEthereum.confidentialTransaction(transactionData, outputOwners, '0x', {
->>>>>>> 78a4a55a
             from: accounts[0],
             gas: 5400000,
             value: new BN(1000).mul(zEthereumToEthereum),
@@ -96,15 +92,13 @@
         ].map(r => r.signature);
 
         const outputOwners = [aztecAccounts[0].address, aztecAccounts[2].address];
-<<<<<<< HEAD
-        const result = await zEthereum.confidentialTransfer(proofData, m, challenge, signatures, outputOwners, '0x');
-=======
+
+      // const result = await zEthereum.confidentialTransfer(proofData, m, challenge, signatures, outputOwners, '0x');
         const transactionData = web3.eth.abi.encodeParameters(
             ['bytes32[6][]', 'uint', 'uint', 'bytes32[3][]'],
             [proofData, m, challenge, signatures]
         );
         const result = await zEthereum.confidentialTransaction(transactionData, outputOwners, '0x');
->>>>>>> 78a4a55a
         console.log('gas spent = ', result.receipt.gasUsed);
     });
 
@@ -120,15 +114,12 @@
             sign.signNote(proofData[1], challenge, accounts[3], zEthereum.address, aztecAccounts[0].privateKey),
         ].map(r => r.signature);
         const outputOwners = [aztecAccounts[0].address];
-<<<<<<< HEAD
-        const result = await zEthereum.confidentialTransfer(proofData, m, challenge, signatures, outputOwners, '0x', {
-=======
+        // const result = await zEthereum.confidentialTransfer(proofData, m, challenge, signatures, outputOwners, '0x', {
         const transactionData = web3.eth.abi.encodeParameters(
             ['bytes32[6][]', 'uint', 'uint', 'bytes32[3][]'],
             [proofData, m, challenge, signatures]
         );
         const result = await zEthereum.confidentialTransaction(transactionData, outputOwners, '0x', {
->>>>>>> 78a4a55a
             from: accounts[3],
             gas: 5000000,
         });
