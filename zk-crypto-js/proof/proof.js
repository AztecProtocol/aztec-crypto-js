const BN = require('bn.js');
const crypto = require('crypto');
const utils = require('../utils/utils');
const Hash = require('../utils/keccak');
const bn128 = require('../bn128/bn128');
const setup = require('../setup/setup');

const { groupReduction } = bn128;

/**
 * Constructs AZTEC join-split zero-knowledge proofs
 *
 * @module proof
  */
const proof = {};

<<<<<<< HEAD
proof.generateCommitment = async (k, a = null) => {
    let aBn;
=======

proof.generateCommitment = async (k) => {
>>>>>>> 38b6b20f
    const kBn = new BN(k).toRed(groupReduction);
    const { x, y } = await setup.readSignature(k);
    const mu = bn128.point(x, y);

    if (a === null) {
        aBn = new BN(crypto.randomBytes(32), 16).toRed(groupReduction);
    } else {
        aBn = new BN(a.slice(2), 16).toRed(groupReduction);
    }
    const gamma = mu.mul(aBn);
    const sigma = gamma.mul(kBn).add(bn128.h.mul(aBn));
<<<<<<< HEAD
    return { gamma, sigma, a: aBn, k: kBn };
=======
    return {
        gamma,
        sigma,
        a: aBn,
        k: kBn,
    };
>>>>>>> 38b6b20f
};

proof.constructModifiedCommitmentSet = async ({ kIn, kOut }) => {
    const inputs = await Promise.all(kIn.map(async (k) => {
        return proof.generateCommitment(k);
    }));
    const outputs = await Promise.all(kOut.map(async (k) => {
        return proof.generateCommitment(k);
    }));
    const commitments = [...inputs, ...outputs];
    return { commitments, m: inputs.length };
};

/**
 * Construct AZTEC join-split proof transcript
 *
 * @method constructJoinSplit
 * @param {Array[Note]} notes array of AZTEC notes
 * @param {Number} m number of input notes
 * @param {string} sender Ethereum address of transaction sender
 * @param {string|BN} kPublic public commitment being added to proof
 * @returns {{proofData:Array[string]}, {challenge: string}} proof data and challenge
 */
proof.constructJoinSplit = (notes, m, sender, kPublic = 0) => {
    // rolling hash is used to combine multiple bilinear pairing comparisons into a single comparison
    const rollingHash = new Hash();

    // convert kPublic into a BN instance if it is not one
    let kPublicBn;
    if (BN.isBN(kPublic)) {
        kPublicBn = kPublic;
    } else {
        kPublicBn = new BN(kPublic);
    }

    // construct initial hash of note commitments
    notes.forEach((note) => {
        rollingHash.append(note.gamma);
        rollingHash.append(note.sigma);
    });

    // finalHash is used to create final proof challenge
    const finalHash = new Hash();
    finalHash.appendBN(new BN(sender.slice(2), 16)); // add message sender to hash
    finalHash.appendBN(kPublicBn); // add kPublic to hash
    finalHash.appendBN(new BN(m)); // add input note variable to hash
    finalHash.data = [...finalHash.data, ...rollingHash.data]; // add note commitments into finalHash
    rollingHash.keccak(); // create first iteration of rollingHash

    // define 'running' blinding factor for the k-parameter in final note
    let runningBk = new BN(0).toRed(groupReduction);
    const blindingFactors = notes.map((note, i) => {
        let bk = bn128.randomGroupScalar();
        const ba = bn128.randomGroupScalar();
        let B;
        let x = new BN(0).toRed(groupReduction);
        if (i === (notes.length - 1)) {
            if (i + 1 === m) {
                bk = new BN(0).toRed(groupReduction).redSub(runningBk);
            } else {
                bk = runningBk;
            }
        }
        if ((i + 1) > m) {
            x = rollingHash.toGroupScalar(groupReduction);
            const xbk = bk.redMul(x);
            const xba = ba.redMul(x);
            runningBk = runningBk.redSub(bk);
            rollingHash.keccak();
            B = note.gamma.mul(xbk).add(bn128.h.mul(xba));
        } else {
            runningBk = runningBk.redAdd(bk);
            B = note.gamma.mul(bk).add(bn128.h.mul(ba));
        }

        finalHash.append(B);
        return {
            bk,
            ba,
            B,
            x,
        };
    });
    finalHash.keccak();
    const challenge = finalHash.toGroupScalar(groupReduction);
    const proofData = blindingFactors.map((blindingFactor, i) => {
        let kBar = ((notes[i].k.redMul(challenge)).redAdd(blindingFactor.bk)).fromRed();
        const aBar = ((notes[i].a.redMul(challenge)).redAdd(blindingFactor.ba)).fromRed();
        if (i === (notes.length - 1)) {
            kBar = kPublicBn;
        }
        return [
            utils.bnToHex(kBar),
            utils.bnToHex(aBar),
            utils.bnToHex(notes[i].gamma.x.fromRed()),
            utils.bnToHex(notes[i].gamma.y.fromRed()),
            utils.bnToHex(notes[i].sigma.x.fromRed()),
            utils.bnToHex(notes[i].sigma.y.fromRed()),
        ];
    });
    return {
        proofData,
        challenge: utils.bnToHex(challenge),
    };
};

module.exports = proof;<|MERGE_RESOLUTION|>--- conflicted
+++ resolved
@@ -14,13 +14,9 @@
   */
 const proof = {};
 
-<<<<<<< HEAD
 proof.generateCommitment = async (k, a = null) => {
     let aBn;
-=======
 
-proof.generateCommitment = async (k) => {
->>>>>>> 38b6b20f
     const kBn = new BN(k).toRed(groupReduction);
     const { x, y } = await setup.readSignature(k);
     const mu = bn128.point(x, y);
@@ -32,16 +28,12 @@
     }
     const gamma = mu.mul(aBn);
     const sigma = gamma.mul(kBn).add(bn128.h.mul(aBn));
-<<<<<<< HEAD
-    return { gamma, sigma, a: aBn, k: kBn };
-=======
     return {
         gamma,
         sigma,
         a: aBn,
         k: kBn,
     };
->>>>>>> 38b6b20f
 };
 
 proof.constructModifiedCommitmentSet = async ({ kIn, kOut }) => {
