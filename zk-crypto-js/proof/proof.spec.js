--- conflicted
+++ resolved
@@ -1,5 +1,3 @@
-<<<<<<< HEAD
-=======
 const chai = require('chai');
 
 
@@ -9,5 +7,4 @@
     it('proof.constructJoinSplit creates a join split proof', async () => {
         expect(true);
     });
-});
->>>>>>> 38b6b20f
+});